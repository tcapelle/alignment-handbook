--- conflicted
+++ resolved
@@ -253,7 +253,6 @@
         trainer.model.config.use_cache = True
         trainer.model.config.save_pretrained(training_args.output_dir)
 
-<<<<<<< HEAD
         # save model as artifact to wandb
         logger.info("Saving model as artifact to wandb")
         model_at = wandb.Artifact(
@@ -263,21 +262,6 @@
             metadata=kwargs)
         model_at.add_dir(training_args.output_dir)
         wandb.log_artifact(model_at, aliases=["dpo"])
-=======
-    ##########
-    # Evaluate
-    ##########
-    if training_args.do_eval:
-        logger.info("*** Evaluate ***")
-        metrics = trainer.evaluate()
-        metrics["eval_samples"] = len(raw_datasets["test"])
-        trainer.log_metrics("eval", metrics)
-        trainer.save_metrics("eval", metrics)
-
-    if training_args.push_to_hub is True:
-        logger.info("Pushing to hub...")
-        trainer.push_to_hub(**kwargs)
->>>>>>> ff618a4d
 
     logger.info("*** Training complete! ***")
 
